import sys
from pathlib import Path

# Ensure the src directory is importable for tests
<<<<<<< HEAD
sys.path.insert(0, str(Path(__file__).resolve().parent.parent / "src"))
=======
sys.path.insert(0, str(Path(__file__).resolve().parent.parent / "src"))


import pytest

from sentimental_cap_predictor.chatbot_nlu.io_types import NLUResult
import sentimental_cap_predictor.chatbot_nlu as chatbot_nlu


@pytest.fixture(autouse=True)
def mock_qwen(monkeypatch):
    """Provide a deterministic stand-in for the Qwen model during tests."""

    def fake_predict(utterance: str) -> NLUResult:
        u = utterance.lower()
        if "daily pipeline" in u:
            return NLUResult(intent="pipeline.run_daily", scores=None, slots={})
        if "pipeline now" in u:
            return NLUResult(intent="pipeline.run_now", scores=None, slots={})
        if "ingest" in u:
            tickers = []
            if "nvda" in u:
                tickers.append("NVDA")
            if "aapl" in u:
                tickers.append("AAPL")
            slots = {"tickers": tickers or ["NVDA"], "period": "5d", "interval": "1h"}
            return NLUResult(intent="data.ingest", scores=None, slots=slots)
        if "help" in u:
            return NLUResult(intent="help.show_options", scores=None, slots={})
        return NLUResult(intent="help.show_options", scores=None, slots={})

    monkeypatch.setattr(chatbot_nlu._engine, "predict", fake_predict)
>>>>>>> c54008ab
<|MERGE_RESOLUTION|>--- conflicted
+++ resolved
@@ -2,9 +2,6 @@
 from pathlib import Path
 
 # Ensure the src directory is importable for tests
-<<<<<<< HEAD
-sys.path.insert(0, str(Path(__file__).resolve().parent.parent / "src"))
-=======
 sys.path.insert(0, str(Path(__file__).resolve().parent.parent / "src"))
 
 
@@ -36,5 +33,4 @@
             return NLUResult(intent="help.show_options", scores=None, slots={})
         return NLUResult(intent="help.show_options", scores=None, slots={})
 
-    monkeypatch.setattr(chatbot_nlu._engine, "predict", fake_predict)
->>>>>>> c54008ab
+    monkeypatch.setattr(chatbot_nlu._engine, "predict", fake_predict)