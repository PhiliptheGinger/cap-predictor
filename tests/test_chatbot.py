--- conflicted
+++ resolved
@@ -52,7 +52,6 @@
     assert "do foo" in out and "foo bar" in out
 
 
-<<<<<<< HEAD
 @pytest.mark.parametrize(
     "trigger",
     ["what can you do?", "what actions can you take?", "hey, what can you do?"],
@@ -64,15 +63,6 @@
     out = capsys.readouterr().out
     assert "do foo" in out and "foo bar" in out
     assert "Unknown command" not in out
-=======
-def test_print_help_lists_real_commands(capsys):
-    from sentimental_cap_predictor.agent import nl_parser as real_parser
-
-    _print_help(real_parser)
-    out = capsys.readouterr().out
-    assert "Available commands:" in out
-    assert "Download and prepare price data" in out
->>>>>>> 1b07cd44
 
 
 def test_dispatch_and_prints(capsys):
