from __future__ import annotations

import re
import shlex
from dataclasses import dataclass, field
from pathlib import Path
from typing import Any, Callable, Dict, List

from .command_registry import get_registry

# Registry ------------------------------------------------------------------
registry = get_registry()

# Canonicalization -----------------------------------------------------------
# Map conversational synonyms to a canonical phrase so downstream regular
# expressions only need to account for the standardized form. This keeps the
# regexes manageable while still allowing flexible user phrasing.
SYNONYM_MAP = {
    "full pipeline": "daily pipeline",
    "entire pipeline": "daily pipeline",
    "whole pipeline": "daily pipeline",
}


@dataclass
class Intent:
    """Represents the result of parsing a natural language request.

    Attributes
    ----------
    command:
        Name of the command to execute. ``None`` if no command could be
        inferred.
    params:
        Mapping of parameter names to values extracted from the text.
    requires_confirmation:
        Whether the command should be confirmed by the user before execution.
    confidence:
        Heuristic confidence score between 0 and 1.
    """

    command: str | None
    params: Dict[str, Any] = field(default_factory=dict)
    requires_confirmation: bool = False
    confidence: float = 0.0

    # Backwards compatibility -------------------------------------------------
    # ``action`` was the original field name. Provide a property so existing
    # code that still accesses ``intent.action`` continues to work without
    # modification.
    @property
    def action(self) -> str | None:  # pragma: no cover - legacy support
        return self.command

    @action.setter  # pragma: no cover - legacy support
    def action(self, value: str | None) -> None:
        self.command = value


def parse(
    text: str, llm: Callable[[str], "Intent"] | None = None
) -> Intent | List[Intent]:
    """Parse ``text`` into one or more :class:`Intent` objects.

    Besides semicolons and the phrase ``"and then"``, the parser also accepts
    simple ``"and"`` as a command separator when the subsequent text starts
    with a known command keyword. This enables prompts such as ``"fetch SPY and
    train model SPY"`` to be interpreted as two distinct actions.
    """

    # Normalize common "(period/interval)" syntax to "period interval" so the
    # ingestion regex can parse it.
    text = re.sub(
        r"\((\d+[a-z]+)/(\d+[a-z]+)\)",
        r" \1 \2 ",
        text,
        flags=re.IGNORECASE,
    )

    # Split chained commands. The lookahead ensures that plain "and" inside
    # parameters (e.g. "compare 1 and 2") are not treated as separators.
    splitter = re.compile(
        r"\s*(?:;|\band\s+then\b|"
        r"\band\b(?=\s*(?:ingest|download|fetch|train|retrain|optimize|"
        r"compare|promote|list|show|run|generate|ideas?|shell|tests|pytest|"
        r"pipeline|system|status)))\s*",
        flags=re.IGNORECASE,
    )
    parts = splitter.split(text)
    intents = [_parse_single(part, llm) for part in parts if part.strip()]
    return intents[0] if len(intents) == 1 else intents


# ---------------------------------------------------------------------------
# Internal single-command parser
# ---------------------------------------------------------------------------


<<<<<<< HEAD
def _parse_single(
    text: str,
    llm: Callable[[str], Intent] | None = None,
) -> Intent:
=======
def _strip_leading_fillers(text: str) -> str:
    """Remove leading greetings and polite phrases from ``text``."""

    fillers = [
        r"(?:hey|hi|hello)",
        r"(?:can|could|would)\s+you",
        r"please",
        r"kindly",
    ]
    pattern = re.compile(rf"^(?:{'|'.join(fillers)})[,!?\s]*", flags=re.IGNORECASE)
    cleaned = text.strip()
    while True:
        m = pattern.match(cleaned)
        if not m:
            break
        cleaned = cleaned[m.end() :].lstrip()
    return cleaned


def _parse_single(text: str, llm: Callable[[str], Intent] | None = None) -> Intent:
>>>>>>> 2c880693
    """Parse a single command ``text`` into an :class:`Intent`.

    The parser implements a collection of regular-expression and keyword
    heuristics for the most common commands. If no rule matches, an optional
    ``llm`` callable can be used as a secondary parser. If that also fails, a
    simple fallback heuristic is applied.
    """

<<<<<<< HEAD
    original = text.strip()

    # Replace known synonyms with their canonical equivalents prior to
    # matching so that the subsequent regexes only need to consider a single
    # phrase for each concept.
    for phrase, canonical in SYNONYM_MAP.items():
        original = re.sub(
            rf"\b{re.escape(phrase)}\b",
            canonical,
            original,
            flags=re.IGNORECASE,
        )

=======
    original = _strip_leading_fillers(text)
>>>>>>> 2c880693
    lowered = original.lower()

    # data.ingest ------------------------------------------------------------
    m = re.search(
        r"(?:^|\b)(?:ingest|download|fetch)\s+(?P<ticker>[A-Za-z0-9_]+)"
        r"(?:\s+(?P<period>\d+[a-z]+))?"
        r"(?:\s+(?P<interval>\d+[a-z]+))?",
        original,
        flags=re.IGNORECASE,
    )
    if m:
        params = {k: v for k, v in m.groupdict().items() if v}
        return Intent("data.ingest", params, confidence=0.9)

    # model.train_eval -------------------------------------------------------
<<<<<<< HEAD
    m = re.match(
        r"(?:^|\b)(?:train(?:\s+model)?|retrain(?:\s+the\s+model)?|"
        r"model\.train_eval)\s+"
=======
    m = re.search(
        r"(?:^|\b)(?:train(?:\s+model)?|retrain(?:\s+the\s+model)?|model\.train_eval)\s+"
>>>>>>> 2c880693
        r"(?:for\s+)?(?P<ticker>[A-Za-z0-9_]+)",
        original,
        flags=re.IGNORECASE,
    )
    if m:
        return Intent(
            "model.train_eval",
            {"ticker": m.group("ticker")},
            confidence=0.9,
        )

    # strategy.optimize ------------------------------------------------------
    m = re.search(
        r"(?:^|\b)(?:optimize|strategy\.optimize)\s+(?P<csv_path>\S+)"
        r"(?:\s+(?P<iterations>\d+))?"
        r"(?:\s+(?P<seed>\d+))?"
        r"(?:\s+(?P<lambda_drawdown>[0-9.]+))?",
        original,
        flags=re.IGNORECASE,
    )
    if m:
        params = {k: v for k, v in m.groupdict().items() if v}
        if "iterations" in params:
            params["iterations"] = int(params["iterations"])
        if "seed" in params:
            params["seed"] = int(params["seed"])
        if "lambda_drawdown" in params:
            params["lambda_drawdown"] = float(params["lambda_drawdown"])
        return Intent("strategy.optimize", params, confidence=0.9)

    # ideas.generate ---------------------------------------------------------
    m = re.search(
        r"(?:^|\b)(?:ideas?|ideas\.generate|gen ideas)\s+(?P<topic>\w+)"
        r"(?:\s+(?P<model_id>\w+))?"
        r"(?:\s+(?P<n>\d+))?",
        original,
        flags=re.IGNORECASE,
    )
    if m:
        params = {k: v for k, v in m.groupdict().items() if v}
        if "n" in params:
            params["n"] = int(params["n"])
        return Intent("ideas.generate", params, confidence=0.9)

    # experiments.compare ----------------------------------------------------
    m = re.search(
        r"(?:^|\b)(?:compare|experiments\.compare)\s+"
        r"(?P<first>\d+)\s+(?P<second>\d+)",
        original,
        flags=re.IGNORECASE,
    )
    if m:
        params = {
            "first": int(m.group("first")),
            "second": int(m.group("second")),
        }
        return Intent("experiments.compare", params, confidence=0.9)

    # file.read --------------------------------------------------------------
    m = re.search(
        r"(?:^|\b)(?:file\.read|read|cat)\s+(?P<path>.+)",
        original,
        flags=re.IGNORECASE,
    )
    if m:
        return Intent(
            "file.read",
            {"path": m.group("path").strip()},
            confidence=0.9,
        )

    # model.promote ----------------------------------------------------------
    m = re.search(
        r"(?:^|\b)(?:model\.promote|promote)\s+(?P<src>\S+)\s+(?P<dst>\S+)",
        original,
        flags=re.IGNORECASE,
    )
    if m:
        params = {"src": m.group("src"), "dst": m.group("dst")}
        return Intent(
            "model.promote",
            params,
            requires_confirmation=True,
            confidence=0.8,
        )

    # tests.run --------------------------------------------------------------
    m = re.search(
        r"(?:^|\b)(?:tests(?:\.run)?|run tests|pytest)\b(?:\s+(?P<args>.*))?",
        original,
        flags=re.IGNORECASE,
    )
    if m:
        args_str = m.group("args")
        args = shlex.split(args_str) if args_str else None
        return Intent("tests.run", {"args": args}, confidence=0.9)

    # shell.run --------------------------------------------------------------
    m = re.search(
        r"(?:^|\b)(?:shell\.run|!|shell|bash|sh)\s+(?P<cmd>.+)",
        original,
        flags=re.IGNORECASE,
    )
    if m:
        return Intent(
            "shell.run",
            {"cmd": m.group("cmd")},
            requires_confirmation=True,
            confidence=0.7,
        )

    # pipeline.run_daily -----------------------------------------------------
    m = re.search(
        r"(?:^|\b)(?:pipeline\.run_daily|run\b.*pipeline)\b"
        r"(?:\s+(?P<ticker>\w+))?(?:\s+(?P<period>\S+))?(?:\s+(?P<interval>\S+))?",
        original,
        flags=re.IGNORECASE,
    )
    if m:
        params = {k: v for k, v in m.groupdict().items() if v}
        return Intent(
            "pipeline.run_daily",
            params,
            requires_confirmation=True,
            confidence=0.8,
        )

    # experiments.list -------------------------------------------------------
    if re.search(r"(?:^|\b)(?:experiments\.list|list experiments)$", lowered):
        return Intent("experiments.list", {}, confidence=0.9)

    # experiments.show -------------------------------------------------------
    m = re.search(
        r"(?:^|\b)(?:experiments\.show|show experiment)\s+(?P<run_id>\d+)",
        original,
        flags=re.IGNORECASE,
    )
    if m:
        return Intent(
            "experiments.show",
            {"run_id": int(m.group("run_id"))},
            confidence=0.9,
        )

    # sys.status -------------------------------------------------------------
    if re.search(r"(?:^|\b)(?:sys\.status|system status|status)$", lowered):
        return Intent("sys.status", {}, confidence=0.9)

    # Fallback ---------------------------------------------------------------
    if llm is not None:
        try:
            intent = llm(original)
            if isinstance(intent, Intent):
                return intent
        except Exception:
            pass
    return _fallback_heuristic(original)


# ---------------------------------------------------------------------------
# Fallbacks
# ---------------------------------------------------------------------------


def _fallback_heuristic(text: str) -> Intent:
    """Very small heuristic used when no rule matches.

    If ``text`` looks like a path to an existing file, we assume the user wants
    to read it. Otherwise we return an empty intent.
    """

    candidate = Path(text)
    if candidate.exists():
        return Intent("file.read", {"path": text}, confidence=0.2)
    return Intent(command=None, params={"text": text}, confidence=0.0)


__all__ = ["Intent", "parse", "registry"]<|MERGE_RESOLUTION|>--- conflicted
+++ resolved
@@ -96,33 +96,10 @@
 # ---------------------------------------------------------------------------
 
 
-<<<<<<< HEAD
 def _parse_single(
     text: str,
     llm: Callable[[str], Intent] | None = None,
 ) -> Intent:
-=======
-def _strip_leading_fillers(text: str) -> str:
-    """Remove leading greetings and polite phrases from ``text``."""
-
-    fillers = [
-        r"(?:hey|hi|hello)",
-        r"(?:can|could|would)\s+you",
-        r"please",
-        r"kindly",
-    ]
-    pattern = re.compile(rf"^(?:{'|'.join(fillers)})[,!?\s]*", flags=re.IGNORECASE)
-    cleaned = text.strip()
-    while True:
-        m = pattern.match(cleaned)
-        if not m:
-            break
-        cleaned = cleaned[m.end() :].lstrip()
-    return cleaned
-
-
-def _parse_single(text: str, llm: Callable[[str], Intent] | None = None) -> Intent:
->>>>>>> 2c880693
     """Parse a single command ``text`` into an :class:`Intent`.
 
     The parser implements a collection of regular-expression and keyword
@@ -131,7 +108,6 @@
     simple fallback heuristic is applied.
     """
 
-<<<<<<< HEAD
     original = text.strip()
 
     # Replace known synonyms with their canonical equivalents prior to
@@ -145,9 +121,6 @@
             flags=re.IGNORECASE,
         )
 
-=======
-    original = _strip_leading_fillers(text)
->>>>>>> 2c880693
     lowered = original.lower()
 
     # data.ingest ------------------------------------------------------------
@@ -163,14 +136,9 @@
         return Intent("data.ingest", params, confidence=0.9)
 
     # model.train_eval -------------------------------------------------------
-<<<<<<< HEAD
     m = re.match(
         r"(?:^|\b)(?:train(?:\s+model)?|retrain(?:\s+the\s+model)?|"
         r"model\.train_eval)\s+"
-=======
-    m = re.search(
-        r"(?:^|\b)(?:train(?:\s+model)?|retrain(?:\s+the\s+model)?|model\.train_eval)\s+"
->>>>>>> 2c880693
         r"(?:for\s+)?(?P<ticker>[A-Za-z0-9_]+)",
         original,
         flags=re.IGNORECASE,
