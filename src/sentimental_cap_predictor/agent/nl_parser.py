from __future__ import annotations

import re
import shlex
from dataclasses import dataclass, field
from pathlib import Path
from typing import Any, Callable, Dict, List

from .command_registry import get_registry

# Registry ------------------------------------------------------------------
registry = get_registry()

# Canonicalization -----------------------------------------------------------
# Map conversational synonyms to a canonical phrase so downstream regular
# expressions only need to account for the standardized form. This keeps the
# regexes manageable while still allowing flexible user phrasing.
SYNONYM_MAP = {
    "full pipeline": "daily pipeline",
    "entire pipeline": "daily pipeline",
    "whole pipeline": "daily pipeline",
}


@dataclass
class Intent:
    """Represents the result of parsing a natural language request.

    Attributes
    ----------
    command:
        Name of the command to execute. ``None`` if no command could be
        inferred.
    params:
        Mapping of parameter names to values extracted from the text.
    requires_confirmation:
        Whether the command should be confirmed by the user before execution.
    confidence:
        Heuristic confidence score between 0 and 1.
    """

    command: str | None
    params: Dict[str, Any] = field(default_factory=dict)
    requires_confirmation: bool = False
    confidence: float = 0.0

    # Backwards compatibility -------------------------------------------------
    # ``action`` was the original field name. Provide a property so existing
    # code that still accesses ``intent.action`` continues to work without
    # modification.
    @property
    def action(self) -> str | None:  # pragma: no cover - legacy support
        return self.command

    @action.setter  # pragma: no cover - legacy support
    def action(self, value: str | None) -> None:
        self.command = value


def parse(
    text: str, llm: Callable[[str], "Intent"] | None = None
) -> Intent | List[Intent]:
    """Parse ``text`` into one or more :class:`Intent` objects.

    Besides semicolons and the phrase ``"and then"``, the parser also accepts
    simple ``"and"`` as a command separator when the subsequent text starts
    with a known command keyword. This enables prompts such as ``"fetch SPY and
    train model SPY"`` to be interpreted as two distinct actions.
    """

    # Normalize common "(period/interval)" syntax to "period interval" so the
    # ingestion regex can parse it.
<<<<<<< HEAD
    text = re.sub(r"\((\d+[a-z]+)/(\d+[a-z]+)\)", r" \1 \2 ", text, flags=re.IGNORECASE)
=======
    text = re.sub(
        r"\((\d+[a-z]+)/(\d+[a-z]+)\)",
        r" \1 \2 ",
        text,
        flags=re.IGNORECASE,
    )
>>>>>>> af68e390

    # Split chained commands. The lookahead ensures that plain "and" inside
    # parameters (e.g. "compare 1 and 2") are not treated as separators.
    splitter = re.compile(
<<<<<<< HEAD
        r"\s*(?:;|\band\s+then\b|\band\b(?=\s*(?:ingest|download|fetch|train|retrain|optimize|compare|promote|list|show|run|generate|ideas?|shell|tests|pytest|pipeline|system|status)))\s*",
=======
        r"\s*(?:;|\band\s+then\b|"
        r"\band\b(?=\s*(?:ingest|download|fetch|train|retrain|optimize|"
        r"compare|promote|list|show|run|generate|ideas?|shell|tests|pytest|"
        r"pipeline|system|status)))\s*",
>>>>>>> af68e390
        flags=re.IGNORECASE,
    )
    parts = splitter.split(text)
    intents = [_parse_single(part, llm) for part in parts if part.strip()]
    return intents[0] if len(intents) == 1 else intents


# ---------------------------------------------------------------------------
# Internal single-command parser
# ---------------------------------------------------------------------------


def _parse_single(
    text: str,
    llm: Callable[[str], Intent] | None = None,
) -> Intent:
    """Parse a single command ``text`` into an :class:`Intent`.

    The parser implements a collection of regular-expression and keyword
    heuristics for the most common commands. If no rule matches, an optional
    ``llm`` callable can be used as a secondary parser. If that also fails, a
    simple fallback heuristic is applied.
    """

    original = text.strip()

    # Replace known synonyms with their canonical equivalents prior to
    # matching so that the subsequent regexes only need to consider a single
    # phrase for each concept.
    for phrase, canonical in SYNONYM_MAP.items():
        original = re.sub(
            rf"\b{re.escape(phrase)}\b",
            canonical,
            original,
            flags=re.IGNORECASE,
        )

    lowered = original.lower()

    # data.ingest ------------------------------------------------------------
    m = re.search(
        r"(?:^|\b)(?:ingest|download|fetch)\s+(?P<ticker>[A-Za-z0-9_]+)"
        r"(?:\s+(?P<period>\d+[a-z]+))?"
        r"(?:\s+(?P<interval>\d+[a-z]+))?",
        original,
        flags=re.IGNORECASE,
    )
    if m:
        params = {k: v for k, v in m.groupdict().items() if v}
        return Intent("data.ingest", params, confidence=0.9)

    # model.train_eval -------------------------------------------------------
    m = re.match(
<<<<<<< HEAD
        r"(?:^|\b)(?:train(?:\s+model)?|retrain(?:\s+the\s+model)?|model\.train_eval)\s+"
=======
        r"(?:^|\b)(?:train(?:\s+model)?|retrain(?:\s+the\s+model)?|"
        r"model\.train_eval)\s+"
>>>>>>> af68e390
        r"(?:for\s+)?(?P<ticker>[A-Za-z0-9_]+)",
        original,
        flags=re.IGNORECASE,
    )
    if m:
        return Intent(
            "model.train_eval",
            {"ticker": m.group("ticker")},
            confidence=0.9,
        )

    # strategy.optimize ------------------------------------------------------
    m = re.search(
        r"(?:^|\b)(?:optimize|strategy\.optimize)\s+(?P<csv_path>\S+)"
        r"(?:\s+(?P<iterations>\d+))?"
        r"(?:\s+(?P<seed>\d+))?"
        r"(?:\s+(?P<lambda_drawdown>[0-9.]+))?",
        original,
        flags=re.IGNORECASE,
    )
    if m:
        params = {k: v for k, v in m.groupdict().items() if v}
        if "iterations" in params:
            params["iterations"] = int(params["iterations"])
        if "seed" in params:
            params["seed"] = int(params["seed"])
        if "lambda_drawdown" in params:
            params["lambda_drawdown"] = float(params["lambda_drawdown"])
        return Intent("strategy.optimize", params, confidence=0.9)

    # ideas.generate ---------------------------------------------------------
    m = re.search(
        r"(?:^|\b)(?:ideas?|ideas\.generate|gen ideas)\s+(?P<topic>\w+)"
        r"(?:\s+(?P<model_id>\w+))?"
        r"(?:\s+(?P<n>\d+))?",
        original,
        flags=re.IGNORECASE,
    )
    if m:
        params = {k: v for k, v in m.groupdict().items() if v}
        if "n" in params:
            params["n"] = int(params["n"])
        return Intent("ideas.generate", params, confidence=0.9)

    # experiments.compare ----------------------------------------------------
    m = re.search(
        r"(?:^|\b)(?:compare|experiments\.compare)\s+"
        r"(?P<first>\d+)\s+(?P<second>\d+)",
        original,
        flags=re.IGNORECASE,
    )
    if m:
        params = {
            "first": int(m.group("first")),
            "second": int(m.group("second")),
        }
        return Intent("experiments.compare", params, confidence=0.9)

    # file.read --------------------------------------------------------------
    m = re.search(
        r"(?:^|\b)(?:file\.read|read|cat)\s+(?P<path>.+)",
        original,
        flags=re.IGNORECASE,
    )
    if m:
        return Intent(
            "file.read",
            {"path": m.group("path").strip()},
            confidence=0.9,
        )

    # model.promote ----------------------------------------------------------
    m = re.search(
        r"(?:^|\b)(?:model\.promote|promote)\s+(?P<src>\S+)\s+(?P<dst>\S+)",
        original,
        flags=re.IGNORECASE,
    )
    if m:
        params = {"src": m.group("src"), "dst": m.group("dst")}
        return Intent(
            "model.promote",
            params,
            requires_confirmation=True,
            confidence=0.8,
        )

    # tests.run --------------------------------------------------------------
    m = re.search(
        r"(?:^|\b)(?:tests(?:\.run)?|run tests|pytest)\b(?:\s+(?P<args>.*))?",
        original,
        flags=re.IGNORECASE,
    )
    if m:
        args_str = m.group("args")
        args = shlex.split(args_str) if args_str else None
        return Intent("tests.run", {"args": args}, confidence=0.9)

    # shell.run --------------------------------------------------------------
    m = re.search(
        r"(?:^|\b)(?:shell\.run|!|shell|bash|sh)\s+(?P<cmd>.+)",
        original,
        flags=re.IGNORECASE,
    )
    if m:
        return Intent(
            "shell.run",
            {"cmd": m.group("cmd")},
            requires_confirmation=True,
            confidence=0.7,
        )

    # pipeline.run_daily -----------------------------------------------------
    m = re.search(
        r"(?:^|\b)(?:pipeline\.run_daily|run\b.*pipeline)\b"
        r"(?:\s+(?P<ticker>\w+))?(?:\s+(?P<period>\S+))?(?:\s+(?P<interval>\S+))?",
        original,
        flags=re.IGNORECASE,
    )
    if m:
        params = {k: v for k, v in m.groupdict().items() if v}
        return Intent(
            "pipeline.run_daily",
            params,
            requires_confirmation=True,
            confidence=0.8,
        )

    # experiments.list -------------------------------------------------------
    if re.search(r"(?:^|\b)(?:experiments\.list|list experiments)$", lowered):
        return Intent("experiments.list", {}, confidence=0.9)

    # experiments.show -------------------------------------------------------
    m = re.search(
        r"(?:^|\b)(?:experiments\.show|show experiment)\s+(?P<run_id>\d+)",
        original,
        flags=re.IGNORECASE,
    )
    if m:
        return Intent(
            "experiments.show",
            {"run_id": int(m.group("run_id"))},
            confidence=0.9,
        )

    # sys.status -------------------------------------------------------------
    if re.search(r"(?:^|\b)(?:sys\.status|system status|status)$", lowered):
        return Intent("sys.status", {}, confidence=0.9)

    # Fallback ---------------------------------------------------------------
    if llm is not None:
        try:
            intent = llm(original)
            if isinstance(intent, Intent):
                return intent
        except Exception:
            pass
    return _fallback_heuristic(original)


# ---------------------------------------------------------------------------
# Fallbacks
# ---------------------------------------------------------------------------


def _fallback_heuristic(text: str) -> Intent:
    """Very small heuristic used when no rule matches.

    If ``text`` looks like a path to an existing file, we assume the user wants
    to read it. Otherwise we return an empty intent.
    """

    candidate = Path(text)
    if candidate.exists():
        return Intent("file.read", {"path": text}, confidence=0.2)
    return Intent(command=None, params={"text": text}, confidence=0.0)


__all__ = ["Intent", "parse", "registry"]<|MERGE_RESOLUTION|>--- conflicted
+++ resolved
@@ -70,28 +70,12 @@
 
     # Normalize common "(period/interval)" syntax to "period interval" so the
     # ingestion regex can parse it.
-<<<<<<< HEAD
     text = re.sub(r"\((\d+[a-z]+)/(\d+[a-z]+)\)", r" \1 \2 ", text, flags=re.IGNORECASE)
-=======
-    text = re.sub(
-        r"\((\d+[a-z]+)/(\d+[a-z]+)\)",
-        r" \1 \2 ",
-        text,
-        flags=re.IGNORECASE,
-    )
->>>>>>> af68e390
 
     # Split chained commands. The lookahead ensures that plain "and" inside
     # parameters (e.g. "compare 1 and 2") are not treated as separators.
     splitter = re.compile(
-<<<<<<< HEAD
         r"\s*(?:;|\band\s+then\b|\band\b(?=\s*(?:ingest|download|fetch|train|retrain|optimize|compare|promote|list|show|run|generate|ideas?|shell|tests|pytest|pipeline|system|status)))\s*",
-=======
-        r"\s*(?:;|\band\s+then\b|"
-        r"\band\b(?=\s*(?:ingest|download|fetch|train|retrain|optimize|"
-        r"compare|promote|list|show|run|generate|ideas?|shell|tests|pytest|"
-        r"pipeline|system|status)))\s*",
->>>>>>> af68e390
         flags=re.IGNORECASE,
     )
     parts = splitter.split(text)
@@ -145,12 +129,7 @@
 
     # model.train_eval -------------------------------------------------------
     m = re.match(
-<<<<<<< HEAD
         r"(?:^|\b)(?:train(?:\s+model)?|retrain(?:\s+the\s+model)?|model\.train_eval)\s+"
-=======
-        r"(?:^|\b)(?:train(?:\s+model)?|retrain(?:\s+the\s+model)?|"
-        r"model\.train_eval)\s+"
->>>>>>> af68e390
         r"(?:for\s+)?(?P<ticker>[A-Za-z0-9_]+)",
         original,
         flags=re.IGNORECASE,
