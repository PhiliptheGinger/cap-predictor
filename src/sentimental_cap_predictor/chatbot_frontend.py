--- conflicted
+++ resolved
@@ -3,12 +3,6 @@
 from datetime import datetime, timedelta
 
 from sentimental_cap_predictor.config_llm import get_llm_config
-<<<<<<< HEAD
-=======
-from sentimental_cap_predictor.llm_providers.qwen_local import (
-    QwenLocalProvider,
-)
->>>>>>> 102f11a9
 
 SYSTEM_PROMPT = (
     "You are a helpful assistant."
@@ -22,7 +16,6 @@
 )
 
 
-<<<<<<< HEAD
 def fetch_gdelt_news(query: str) -> str:
     """Fetch recent news for ``query`` using the GDELT helper.
 
@@ -40,33 +33,10 @@
         end_date=end.strftime("%Y%m%d%H%M%S"),
     )
     return df.to_json(orient="records")
-=======
-def handle_command(command: str) -> str:
-    """Execute a shell ``command`` or route GDELT/news requests.
-
-    When the command mentions ``gdelt`` or ``news`` the GDELT API is queried
-    using :func:`fetch_first_gdelt_article` to return article text or a
-    headline.  All other commands are executed via the system shell and the
-    resulting standard output (or standard error) is returned.
-    """
-
-    lower = command.lower()
-    if "gdelt" in lower or "news" in lower:
-        match = re.search(r"query=([^&\s]+)", command)
-        query = match.group(1) if match else command.split()[-1]
-        return fetch_first_gdelt_article(query) or "No news found."
-
-    result = subprocess.run(command, shell=True, capture_output=True, text=True)
-    return result.stdout.strip() or result.stderr.strip()
->>>>>>> 102f11a9
 
 
 def main() -> None:
     """Run a REPL-style chat session with the local Qwen model."""
-<<<<<<< HEAD
-=======
-    from sentimental_cap_predictor.config_llm import get_llm_config
->>>>>>> 102f11a9
     from sentimental_cap_predictor.llm_providers.qwen_local import QwenLocalProvider
 
     config = get_llm_config()
