"""Simple interactive frontend for Qwen chat model using CMD protocol."""

from __future__ import annotations

<<<<<<< HEAD
from sentimental_cap_predictor.config_llm import get_llm_config
from sentimental_cap_predictor.llm_providers.qwen_local import (
    QwenLocalProvider,
)
=======
import re
import subprocess

from sentimental_cap_predictor.dataset import fetch_first_gdelt_article
>>>>>>> 86a4bd19

SYSTEM_PROMPT = (
    "You are a helpful assistant."
    "\nIf you want me to run a shell command, respond with 'CMD: <command>'."
    "\nFor normal replies, respond without the prefix."
    "\nGDELT articles should be fetched from "
    "https://api.gdeltproject.org/api/v2/doc/doc."
    "\nExample: CMD: curl "
    '"https://api.gdeltproject.org/api/v2/doc/doc?query=ukraine&'
    'mode=ArtList&format=json"'
)


def handle_command(command: str) -> str:
    """Execute a shell ``command`` or route GDELT/news requests.

    When the command mentions ``gdelt`` or ``news`` the GDELT API is queried
    using :func:`fetch_first_gdelt_article` to return article text or a
    headline.  All other commands are executed via the system shell and the
    resulting standard output (or standard error) is returned.
    """

    lower = command.lower()
    if "gdelt" in lower or "news" in lower:
        match = re.search(r"query=([^&\s]+)", command)
        query = match.group(1) if match else command.split()[-1]
        return fetch_first_gdelt_article(query) or "No news found."

    result = subprocess.run(command, shell=True, capture_output=True, text=True)
    return result.stdout.strip() or result.stderr.strip()


def main() -> None:
    """Run a REPL-style chat session with the local Qwen model."""
    from sentimental_cap_predictor.config_llm import get_llm_config
    from sentimental_cap_predictor.llm_providers.qwen_local import QwenLocalProvider

    config = get_llm_config()
    provider = QwenLocalProvider(
        model_path=config.model_path, temperature=config.temperature
    )
    history: list[dict[str, str]] = [
        {"role": "system", "content": SYSTEM_PROMPT},
    ]

    while True:
        try:
            user = input("user> ").strip()
        except (EOFError, KeyboardInterrupt):
            print()
            break

        if not user:
            continue
        if user.lower() in {"exit", "quit"}:
            break

        history.append({"role": "user", "content": user})
        reply = provider.chat(history)
        if reply.startswith("CMD:"):
            output = handle_command(reply[4:].strip())
            print(output)
            history.append({"role": "assistant", "content": output})
        else:
            print(reply)
            history.append({"role": "assistant", "content": reply})


if __name__ == "__main__":
    main()<|MERGE_RESOLUTION|>--- conflicted
+++ resolved
@@ -2,17 +2,10 @@
 
 from __future__ import annotations
 
-<<<<<<< HEAD
 from sentimental_cap_predictor.config_llm import get_llm_config
 from sentimental_cap_predictor.llm_providers.qwen_local import (
     QwenLocalProvider,
 )
-=======
-import re
-import subprocess
-
-from sentimental_cap_predictor.dataset import fetch_first_gdelt_article
->>>>>>> 86a4bd19
 
 SYSTEM_PROMPT = (
     "You are a helpful assistant."
